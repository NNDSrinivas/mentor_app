--- conflicted
+++ resolved
@@ -30,7 +30,6 @@
         r.raise_for_status()
         return r.json()
 
-<<<<<<< HEAD
     def get_issue(self, key: str) -> Dict[str, Any]:
         """Fetch details for a Jira issue.
 
@@ -50,7 +49,7 @@
         r = requests.get(url, headers=self._headers())
         r.raise_for_status()
         return r.json()
-=======
+
     def get_assigned_issues(self, assignee: str, max_results: int = 50) -> Dict[str, Any]:
         if self.dry_run:
             return {'dry_run': True, 'assignee': assignee, 'issues': []}
@@ -99,5 +98,4 @@
             self._stop_event.set()
             if threading.current_thread() != self._poll_thread:
                 self._poll_thread.join(timeout=0.1)
-            self._poll_thread = None
->>>>>>> d5852fef
+            self._poll_thread = None