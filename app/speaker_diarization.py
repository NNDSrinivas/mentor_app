--- conflicted
+++ resolved
@@ -8,20 +8,15 @@
 
 import logging
 import os
-<<<<<<< HEAD
-import tempfile
-import time
-=======
 import io
 import wave
 import numpy as np
 import threading
 import time
+import tempfile
 from typing import Dict, List, Optional, Tuple, Union
->>>>>>> c2d3867e
 from dataclasses import dataclass
 from datetime import datetime, timedelta
-from typing import Dict, List, Optional
 
 import numpy as np
 
@@ -72,50 +67,10 @@
         self.is_processing = False
         self.silence_threshold = 2.0  # seconds of silence to end a question
         self.last_speech_time = time.time()
-<<<<<<< HEAD
-
+        
         # Mapping from raw diarization speaker labels to conversation roles
         self.speaker_role_map: Dict[str, str] = {}
-
-        # Lazily initialised pyannote diarization pipeline
-        self.pipeline = None
-        self._pipeline_loaded = False
-        
-    def identify_speakers(self, audio_chunk: bytes, timestamp: float) -> List[SpeakerSegment]:
-        """Identify speakers in an audio chunk using `pyannote.audio`.
-
-        Args:
-            audio_chunk: Raw PCM/WAV bytes.
-            timestamp: Start time of the chunk in the conversation.
-
-        Returns:
-            List of :class:`SpeakerSegment` with mapped roles.
-        """
-
-        segments: List[SpeakerSegment] = []
-        self._load_pipeline()
-        if self.pipeline is None:
-            logger.warning("Pyannote pipeline not available; returning empty segments")
-            return segments
-
-        with tempfile.NamedTemporaryFile(suffix=".wav") as tmp:
-            tmp.write(audio_chunk)
-            tmp.flush()
-
-            diarization = self.pipeline(tmp.name)
-
-        for turn, _, speaker_label in diarization.itertracks(yield_label=True):
-            role = self._map_speaker_role(speaker_label)
-            segments.append(
-                SpeakerSegment(
-                    start_time=timestamp + turn.start,
-                    end_time=timestamp + turn.end,
-                    speaker_id=role,
-                    confidence=1.0,
-                    transcript="",
-                    is_question=False,
-                    is_interviewer=role == "interviewer",
-=======
+        
         self.pipeline: Optional[Pipeline] = None
 
         if PYANNOTE_AVAILABLE:
@@ -212,9 +167,75 @@
                     speaker_id=f"speaker_{speaker_index}",
                     confidence=0.5,
                     transcript="",
->>>>>>> c2d3867e
                 )
             )
+
+        return segments
+                            speaker_id=str(speaker),
+                            confidence=1.0,
+                            transcript="",
+                        )
+                    )
+                return segments
+            except Exception as e:  # pragma: no cover
+                logger.warning(f"pyannote diarization failed, falling back to heuristic: {e}")
+
+        return self._heuristic_diarization(audio_source, timestamp)
+
+    def _heuristic_diarization(self, audio_source: Union[str, bytes], timestamp: float) -> List[SpeakerSegment]:
+        """Fallback energy-based diarization used when pyannote isn't available."""
+        try:
+            if isinstance(audio_source, bytes):
+                wav = wave.open(io.BytesIO(audio_source))
+            else:
+                wav = wave.open(audio_source, "rb")
+        except Exception as e:
+            logger.error(f"Failed to open audio for diarization: {e}")
+            return []
+
+        with wav:
+            sample_rate = wav.getframerate()
+            frames = wav.readframes(wav.getnframes())
+
+        audio = np.frombuffer(frames, dtype=np.int16).astype(float)
+        if not len(audio):
+            return []
+
+        frame_size = int(sample_rate * 0.1)  # 100ms frames for finer detection
+        threshold = 0.01 * np.max(np.abs(audio))
+        segments: List[SpeakerSegment] = []
+        start = None
+        speaker_index = 0
+        for i in range(0, len(audio), frame_size):
+            frame = audio[i : i + frame_size]
+            energy = np.mean(np.abs(frame))
+            current_time = timestamp + i / sample_rate
+            if energy > threshold and start is None:
+                start = current_time
+            elif energy <= threshold and start is not None:
+                end = current_time
+                segments.append(
+                    SpeakerSegment(
+                        start_time=start,
+                        end_time=end,
+                        speaker_id=f"speaker_{speaker_index}",
+                        confidence=0.5,
+                        transcript="",
+                    )
+                )
+                speaker_index += 1
+                start = None
+        if start is not None:
+            end = timestamp + len(audio) / sample_rate
+                segments.append(
+                    SpeakerSegment(
+                        start_time=start,
+                        end_time=end,
+                        speaker_id=f"speaker_{speaker_index}",
+                        confidence=0.5,
+                        transcript="",
+                    )
+                )
 
         return segments
 
