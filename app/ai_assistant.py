"""AI Assistant with real-time interaction and conversation memory.

This module provides:
- Private interaction during screen sharing (overlay UI)
- Real-time Q&A capabilities 
- Conversation memory and context
- Team member-like persistence
- Screen-aware question/answer handling
"""
import asyncio
import json
import logging
import os
import threading
import time
import sqlite3
from datetime import datetime, timedelta
from typing import Dict, List, Optional, Any, cast
from dataclasses import dataclass, asdict

from openai import OpenAI
from .config import Config
from .knowledge_base import KnowledgeBase
from .transcription import TranscriptionService
from .summarization import SummarizationService

# Import ProfileManager for resume context
try:
    from .profile_manager import ProfileManager
    PROFILE_MANAGER_AVAILABLE = True
except ImportError:
    PROFILE_MANAGER_AVAILABLE = False
    ProfileManager = None

# Import company interview knowledge base
try:
    from .company_interview_kb import CompanyInterviewKB
    COMPANY_KB_AVAILABLE = True
except ImportError:
    COMPANY_KB_AVAILABLE = False
    CompanyInterviewKB = None

# Import speaker diarization
try:
    from .speaker_diarization import SpeakerDiarizer, InterviewFlowManager
    DIARIZATION_AVAILABLE = True
except ImportError:
    DIARIZATION_AVAILABLE = False
    SpeakerDiarizer = None
    InterviewFlowManager = None

logger = logging.getLogger(__name__)


@dataclass
class ConversationEntry:
    """Single conversation entry with full context."""
    timestamp: str
    meeting_id: str
    speaker: str
    content: str
    type: str  # 'human', 'ai_answer', 'ai_question', 'action_item'
    context: Dict[str, Any]  # Screen content, participants, etc.
    sentiment: str
    importance: int  # 1-10 scale


@dataclass
class MeetingSession:
    """Complete meeting session with memory."""
    session_id: str
    start_time: str
    end_time: Optional[str]
    participants: List[str]
    context: Dict[str, Any]
    conversations: List[ConversationEntry]
    ai_questions: List[str]
    action_items: List[str]
    decisions: List[str]
    screen_sharing: bool
    topics_discussed: List[str]

    def to_dict(self) -> Dict[str, Any]:
        data = asdict(self)
        data["conversations"] = [asdict(c) for c in self.conversations]
        return data

    def to_json(self) -> str:
        return json.dumps(self.to_dict())

    @classmethod
    def from_dict(cls, data: Dict[str, Any]) -> "MeetingSession":
        data["conversations"] = [ConversationEntry(**c) for c in data.get("conversations", [])]
        return cls(**data)

    @classmethod
    def from_json(cls, data: str) -> "MeetingSession":
        return cls.from_dict(json.loads(data))

    def save(self, store: "SessionStore") -> None:
        store.save(self)

    @classmethod
    def load(cls, session_id: str, store: "SessionStore") -> Optional["MeetingSession"]:
        return store.load(session_id)


class SessionStore:
    """Simple SQLite store for meeting sessions."""

    def __init__(self, db_path: str = "meeting_sessions.db") -> None:
        self.conn = sqlite3.connect(db_path, check_same_thread=False)
        self._init_db()

    def _init_db(self) -> None:
        cur = self.conn.cursor()
        cur.execute(
            """
            CREATE TABLE IF NOT EXISTS sessions (
                session_id TEXT PRIMARY KEY,
                data TEXT NOT NULL
            )
            """
        )
        self.conn.commit()

    def save(self, session: MeetingSession) -> None:
        cur = self.conn.cursor()
        cur.execute(
            "REPLACE INTO sessions (session_id, data) VALUES (?, ?)",
            (session.session_id, session.to_json()),
        )
        self.conn.commit()

    def load(self, session_id: str) -> Optional[MeetingSession]:
        cur = self.conn.cursor()
        cur.execute("SELECT data FROM sessions WHERE session_id = ?", (session_id,))
        row = cur.fetchone()
        if row:
            return MeetingSession.from_json(row[0])
        return None


class ConversationMemory:
    """Persistent conversation memory system."""

    def __init__(self):
        self.sessions: Dict[str, MeetingSession] = {}
        self.active_session: Optional[str] = None
<<<<<<< HEAD
        self.kb = KnowledgeBase()
        self.store = SessionStore()
=======
        try:
            self.kb: Optional[KnowledgeBase] = KnowledgeBase()
        except Exception as e:
            # If the knowledge base fails to initialize (e.g. missing API key)
            # continue without it so the assistant can still operate.
            logger.warning(f"Knowledge base disabled: {e}")
            self.kb = None
>>>>>>> c2d3867e
        
    def start_session(self, session_id: str, context: Dict[str, Any]) -> str:
        """Start a new conversation session."""
        session = MeetingSession(
            session_id=session_id,
            start_time=datetime.now().isoformat(),
            end_time=None,
            participants=context.get('participants', []),
            context=context,
            conversations=[],
            ai_questions=[],
            action_items=[],
            decisions=[],
            screen_sharing=context.get('screen_sharing', False),
            topics_discussed=[]
        )

        self.sessions[session_id] = session
        self.active_session = session_id
        session.save(self.store)
        
        logger.info(f"Started conversation session: {session_id}")
        return session_id
    
    def add_conversation(self, session_id: str, entry: ConversationEntry):
        """Add conversation entry to session."""
        if session_id in self.sessions:
            self.sessions[session_id].conversations.append(entry)

<<<<<<< HEAD
            # Add to knowledge base for long-term memory
            metadata = {
                "type": "conversation",
                "session_id": session_id,
                "speaker": entry.speaker,
                "timestamp": entry.timestamp,
                "meeting_context": json.dumps(entry.context)
            }
            self.kb.add_document(entry.content, metadata)
            self.sessions[session_id].save(self.store)

    def add_action_item(self, session_id: str, item: str) -> None:
        if session_id in self.sessions:
            self.sessions[session_id].action_items.append(item)
            self.sessions[session_id].save(self.store)

    def add_decision(self, session_id: str, decision: str) -> None:
        if session_id in self.sessions:
            self.sessions[session_id].decisions.append(decision)
            self.sessions[session_id].save(self.store)

    def load_session(self, session_id: str) -> Optional[MeetingSession]:
        session = MeetingSession.load(session_id, self.store)
        if session:
            self.sessions[session_id] = session
        return session
=======
            # Add to knowledge base for long-term memory when available
            if self.kb:
                metadata = {
                    "type": "conversation",
                    "session_id": session_id,
                    "speaker": entry.speaker,
                    "timestamp": entry.timestamp,
                    "meeting_context": json.dumps(entry.context)
                }
                try:
                    self.kb.add_document(entry.content, metadata)
                except Exception as e:
                    logger.warning(f"Failed to store conversation in KB: {e}")
>>>>>>> c2d3867e
            
    def get_session_context(self, session_id: str) -> Dict[str, Any]:
        """Get full context for a session."""
        if session_id not in self.sessions:
            session = self.load_session(session_id)
            if not session:
                return {}
        else:
            session = self.sessions[session_id]
        return {
            "current_session": asdict(session),
            "recent_conversations": [asdict(c) for c in session.conversations[-10:]],
            "ongoing_topics": session.topics_discussed,
            "pending_questions": session.ai_questions,
            "action_items": session.action_items
        }
    
    def search_conversation_history(self, query: str, limit: int = 5) -> List[Dict]:
        """Search all conversation history."""
        if not self.kb:
            return []
        return self.kb.search(query, top_k=limit, filter_metadata={"type": "conversation"})


class AIAssistant:
    """AI Assistant with real-time interaction capabilities."""
    
    def __init__(self):
        self.mock_mode = False
        if not Config.OPENAI_API_KEY:
            # Enter mock mode so the app can still start locally
            self.mock_mode = True
            logger.warning("⚠️ OPENAI_API_KEY missing – starting in mock mode (deterministic placeholder answers)")
        else:
            self.openai_client = OpenAI(api_key=Config.OPENAI_API_KEY)
        self.memory = ConversationMemory()
        self.transcription = TranscriptionService()
        self.summarization = SummarizationService()
        
        # Initialize ProfileManager for resume context
        self.profile_manager: Optional[Any] = None
        if PROFILE_MANAGER_AVAILABLE and ProfileManager is not None:
            try:
                pm_cls = cast(Any, ProfileManager)
                self.profile_manager = pm_cls()
                logger.info("✅ ProfileManager initialized for resume context")
            except Exception as e:
                logger.warning(f"⚠️ ProfileManager initialization failed: {e}")

        # Initialize company interview knowledge base
        self.company_kb: Optional[Any] = None
        if COMPANY_KB_AVAILABLE and CompanyInterviewKB is not None:
            try:
                kb_cls = cast(Any, CompanyInterviewKB)
                self.company_kb = kb_cls(self.memory.kb)
                logger.info("✅ Company interview knowledge base initialized")
            except Exception as e:
                logger.warning(f"⚠️ Company KB initialization failed: {e}")

        # Initialize speaker diarization for interview flow
        self.interview_flow: Optional[Any] = None
        if DIARIZATION_AVAILABLE and InterviewFlowManager is not None:
            try:
                flow_cls = cast(Any, InterviewFlowManager)
                self.interview_flow = flow_cls()
                if self.interview_flow is not None:
                    if hasattr(self.interview_flow, "register_response_callback"):
                        self.interview_flow.register_response_callback(self._handle_interview_response)
                    if hasattr(self.interview_flow, "register_segment_callback"):
                        self.interview_flow.register_segment_callback(self._handle_new_segment)
                logger.info("✅ Speaker diarization initialized for interview flow")
            except Exception as e:
                logger.warning(f"⚠️ Speaker diarization initialization failed: {e}")
        
        self.pending_questions = []
        self.interaction_mode = "private"  # private, public, silent
        self.is_screen_sharing = False
        
        # Interview level configuration
        self.interview_level = "IC6"  # Default to IC6 level
        self.target_company = None  # Will be set based on context
    
    def _detect_interview_level(self, profile: Dict[str, Any]) -> str:
        """Auto-detect appropriate interview level based on profile data."""
        try:
            personal = profile.get("personal", {})
            experience_years = personal.get("experienceYears", "")
            current_role = personal.get("currentRole", "").lower()
            company = personal.get("currentCompany", "").lower()
            
            # Parse experience years
            years = 0
            if isinstance(experience_years, str) and experience_years:
                # Extract numbers from experience years string
                import re
                numbers = re.findall(r'\d+', experience_years)
                if numbers:
                    years = int(numbers[0])
            elif isinstance(experience_years, (int, float)):
                years = int(experience_years)
            
            # Detect level based on experience and role
            leadership_keywords = ['senior', 'lead', 'principal', 'staff', 'architect', 'manager', 'director']
            senior_keywords = ['senior', 'sr', 'lead', 'principal', 'staff']
            
            is_leadership = any(keyword in current_role for keyword in leadership_keywords)
            is_senior = any(keyword in current_role for keyword in senior_keywords)
            
            # FAANG companies might have higher standards
            faang_companies = ['google', 'apple', 'facebook', 'meta', 'amazon', 'netflix', 'microsoft']
            is_faang = any(comp in company for comp in faang_companies)
            
            # Determine level
            if years >= 12 or 'principal' in current_role or 'staff' in current_role:
                return "IC7" if not is_faang else "IC7"
            elif years >= 8 or 'senior' in current_role or 'lead' in current_role:
                return "IC6" if not is_faang else "IC6"
            elif years >= 5 or is_senior:
                return "IC5" if not is_faang else "IC5"
            elif years >= 3:
                return "IC4"
            else:
                return "IC3"
                
        except Exception as e:
            logger.warning(f"Error detecting interview level: {e}")
            return "IC6"  # Default fallback
        
        # Load existing resume if available
        self._load_resume_from_file()
        
    async def process_real_time_audio_initial(self, audio_data: bytes, session_id: str):
        """Initial real-time audio handler (stubbed when async transcription unavailable)."""
        try:
            logger.debug("process_real_time_audio_initial called; real-time transcription not implemented.")
            return
        except Exception as e:
            logger.error(f"Error in process_real_time_audio_initial: {e}")
    
    async def _should_respond(self, transcript: str, session_id: str) -> bool:
        """Determine if AI should respond to the conversation."""
        # AI should respond if:
        # 1. Directly asked a question
        # 2. Technical discussion that AI can help with
        # 3. Confusion or unclear points
        
        response_triggers = [
            "question", "what", "how", "why", "when", "where",
            "explain", "clarify", "help", "assist", "confused",
            "don't understand", "unclear", "can you"
        ]
        
        text_lower = transcript.lower()
        
        # Check for direct questions
        if any(trigger in text_lower for trigger in response_triggers):
            return True
            
        # Check for technical terms that warrant assistance
        context = self.memory.get_session_context(session_id)
        recent_topics = context.get("ongoing_topics", [])
        
        # Use AI to determine if response is needed
        prompt = f"""
        Given this conversation context and recent message, should the AI assistant respond?
        
        Recent Topics: {recent_topics}
        Current Message: "{transcript}"
        
        Respond with YES or NO and brief reason.
        """
        
        try:
            if self.mock_mode:
                # Simple heuristic in mock mode
                return any(q in text_lower for q in ["?", "how", "what", "why"])
            else:
                response = self.openai_client.chat.completions.create(
                    model=Config.OPENAI_MODEL,
                    messages=[{"role": "user", "content": prompt}],
                    max_tokens=50
                )
                result = (response.choices[0].message.content or "").strip()
                return result.upper().startswith("YES")
            
        except Exception as e:
            logger.error(f"Error determining response need: {e}")
            return False
    
    async def _generate_response(self, transcript: str, session_id: str):
        """Generate AI response to conversation."""
        try:
            # Get conversation context
            context = self.memory.get_session_context(session_id)
            
            # Search knowledge base for relevant information
            relevant_docs = self.memory.search_conversation_history(transcript)
            
            # Build comprehensive prompt
            prompt = self._build_response_prompt(transcript, context, relevant_docs)
            
            # Generate response
            if self.mock_mode:
                ai_response = f"(mock) Based on the recent discussion: '{transcript[:60]}...' I'd suggest focusing on clarity and next steps."
            else:
                response = self.openai_client.chat.completions.create(
                    model=Config.OPENAI_MODEL,
                    messages=[
                        {"role": "system", "content": self._get_system_prompt()},
                        {"role": "user", "content": prompt}
                    ],
                    max_tokens=300
                )
                ai_response = (response.choices[0].message.content or "").strip()
            
            # Create AI conversation entry
            ai_entry = ConversationEntry(
                timestamp=datetime.now().isoformat(),
                meeting_id=session_id,
                speaker="ai_assistant",
                content=ai_response,
                type="ai_answer",
                context=await self._get_current_context(),
                sentiment="helpful",
                importance=7
            )
            
            # Add to memory
            self.memory.add_conversation(session_id, ai_entry)
            
            # Display response based on interaction mode
            await self._display_response(ai_response, session_id)
            
        except Exception as e:
            logger.error(f"Error generating AI response: {e}")
    
    async def _check_for_questions(self, transcript: str, session_id: str):
        """Check if AI should ask clarifying questions."""
        try:
            context = self.memory.get_session_context(session_id)
            
            prompt = f"""
            Based on this conversation and context, should the AI ask any clarifying questions?
            
            Context: {json.dumps(context, indent=2)}
            Recent Message: "{transcript}"
            
            If yes, provide 1-2 brief, relevant questions. If no, respond with "NO_QUESTIONS".
            """
            
            if self.mock_mode:
                questions = "NO_QUESTIONS"
            else:
                response = self.openai_client.chat.completions.create(
                    model=Config.OPENAI_MODEL,
                    messages=[{"role": "user", "content": prompt}],
                    max_tokens=150
                )
                questions = (response.choices[0].message.content or "").strip()
            
            if questions != "NO_QUESTIONS" and questions:
                # Store questions for private display
                self.pending_questions.extend(questions.split('\n'))
                
                # Create AI question entry
                question_entry = ConversationEntry(
                    timestamp=datetime.now().isoformat(),
                    meeting_id=session_id,
                    speaker="ai_assistant",
                    content=questions,
                    type="ai_question",
                    context=await self._get_current_context(),
                    sentiment="curious",
                    importance=6
                )
                
                self.memory.add_conversation(session_id, question_entry)
                await self._display_questions(questions, session_id)
                
        except Exception as e:
            logger.error(f"Error checking for questions: {e}")
    
    async def _display_response(self, response: str, session_id: str):
        """Display AI response based on current mode."""
        if self.interaction_mode == "private":
            await self._show_private_overlay(response, "response")
        elif self.interaction_mode == "public":
            await self._send_to_meeting_chat(response, session_id)
        # Silent mode: just store in memory
        
    async def _display_questions(self, questions: str, session_id: str):
        """Display AI questions privately."""
        await self._show_private_overlay(questions, "questions")
    
    async def _show_private_overlay(self, content: str, content_type: str):
        """Show private overlay visible only to the user."""
        # This creates a private overlay that appears only on the user's screen
        # Similar to Zoom's local controls - other participants can't see it
        
        overlay_data = {
            "type": content_type,
            "content": content,
            "timestamp": datetime.now().isoformat(),
            "position": "bottom-right",
            "private": True
        }
        
        # Save to temporary file for overlay display system
        overlay_file = f"{Config.TEMP_DIR}/ai_overlay_{int(time.time())}.json"
        os.makedirs(os.path.dirname(overlay_file), exist_ok=True)
        
        with open(overlay_file, 'w') as f:
            json.dump(overlay_data, f)
            
        logger.info(f"Private overlay created: {content_type}")
    
    async def _send_to_meeting_chat(self, content: str, session_id: str):
        """Send response to meeting chat (when appropriate)."""
        # This would integrate with meeting platforms to send responses
        # Implementation depends on the meeting platform API
        logger.info(f"Would send to meeting chat: {content[:50]}...")
    
    def _build_response_prompt(self, transcript: str, context: Dict, relevant_docs: List) -> str:
        """Build comprehensive prompt for AI response."""
        return f"""
        You are an AI team member who has been part of this team for months. You have context from previous meetings and conversations.
        
        CURRENT CONVERSATION:
        "{transcript}"
        
        SESSION CONTEXT:
        {json.dumps(context, indent=2)}
        
        RELEVANT HISTORY:
        {[doc['content'][:200] + "..." for doc in relevant_docs[:3]]}
        
        INSTRUCTIONS:
        1. Respond naturally as a knowledgeable team member
        2. Reference previous conversations when relevant
        3. Be helpful but not interrupting
        4. Ask clarifying questions if needed
        5. Keep responses concise (2-3 sentences)
        6. Use your knowledge from past meetings
        
        Generate a helpful response:
        """
    
    def _get_system_prompt(self) -> str:
        """Get system prompt for AI assistant with interview context."""
        profile_context = self.get_user_profile_context()
        
        base_prompt = f"""
        You are an AI Interview Assistant helping a candidate during a technical interview.
        
        INTERVIEW CONTEXT:
        - Target Level: {self.interview_level} (Senior Software Engineer level)
        - Target Company: {self.target_company or "Tech Company"}
        - Response Style: Professional, confident, detailed but concise
        
        COMPREHENSIVE RESUME ANALYSIS:
        When provided with a detailed resume, extract and utilize:
        - All work experience with specific accomplishments
        - Technical skills and expertise areas
        - Education and certifications
        - Projects with quantifiable impacts
        - Leadership and team management experience
        - Industry knowledge and domain expertise
        - Awards, recognitions, and achievements
        
        For extensive resumes (5000+ words), prioritize:
        1. Most recent and relevant experience
        2. Quantifiable achievements and metrics
        3. Technical depth in candidate's expertise areas
        4. Leadership and cross-functional impact
        5. Unique experiences that differentiate the candidate
        """
        
        if profile_context.get("has_profile"):
            profile_info = profile_context["personal"]
            base_prompt += f"""
        
        CANDIDATE PROFILE:
        - Name: {profile_info.get("name", "Candidate")}
        - Current Role: {profile_info.get("current_role", "Software Engineer")}
        - Experience: {profile_info.get("experience_years", "5+")} years
        - Current Company: {profile_info.get("company", "Tech Company")}
        - Industry: {profile_info.get("industry", "Technology")}
        - Key Skills: {", ".join(profile_context.get("skills", [])[:5])}
        
        KEY PROJECTS & ACHIEVEMENTS:
        {profile_context.get("key_projects", "Various software projects")}
        
        ACHIEVEMENTS:
        {profile_context.get("achievements", "Strong technical contributions")}
        """
        
        base_prompt += f"""
        
        RESPONSE GUIDELINES:
        1. Answer as the candidate with {self.interview_level} level expertise
        2. Mine the comprehensive resume for specific, relevant examples
        3. Provide technical depth appropriate for senior-level interviews
        4. Use STAR method for behavioral questions (Situation, Task, Action, Result)
        5. Show system design thinking for architecture questions
        6. Demonstrate leadership and impact for senior roles
        7. Keep responses under 2-3 minutes speaking time (400-600 words max for comprehensive answers)
        8. Be confident but not arrogant
        9. Ask clarifying questions when appropriate
        10. Reference specific technologies, frameworks, and methodologies from resume
        11. Quantify impact with metrics and numbers when available
        12. Connect experiences across different roles and projects
        
        COMPREHENSIVE RESUME UTILIZATION:
        - Extract relevant details from all 15+ pages of experience
        - Highlight unique combinations of skills and experience
        - Reference specific projects, technologies, and achievements
        - Show progression and growth across roles
        - Demonstrate breadth and depth of expertise
        
        TECHNICAL FOCUS AREAS:
        - System Design & Architecture
        - Scalability & Performance
        - Code Quality & Best Practices
        - Team Leadership & Mentoring
        - Cross-functional Collaboration
        - Technical Decision Making
        
        Respond as the candidate would, drawing comprehensively from their extensive background and targeting {self.interview_level} level expectations.
        """
        
        return base_prompt
    
    async def _get_current_context(self) -> Dict[str, Any]:
        """Get current context (screen content, meeting info, etc.)."""
        return {
            "screen_sharing": self.is_screen_sharing,
            "interaction_mode": self.interaction_mode,
            "timestamp": datetime.now().isoformat(),
            "pending_questions": len(self.pending_questions)
        }
    
    def _analyze_sentiment(self, text: str) -> str:
        """Analyze sentiment of conversation."""
        # Simple sentiment analysis
        positive_words = ["good", "great", "excellent", "perfect", "love", "like"]
        negative_words = ["bad", "terrible", "hate", "problem", "issue", "confused"]
        
        text_lower = text.lower()
        positive_count = sum(1 for word in positive_words if word in text_lower)
        negative_count = sum(1 for word in negative_words if word in text_lower)
        
        if positive_count > negative_count:
            return "positive"
        elif negative_count > positive_count:
            return "negative"
        else:
            return "neutral"
    
    def _calculate_importance(self, text: str) -> int:
        """Calculate importance score (1-10)."""
        # Simple importance calculation
        important_keywords = ["decision", "action", "todo", "deadline", "important", "critical"]
        
        text_lower = text.lower()
        importance = 5  # Base importance
        
        for keyword in important_keywords:
            if keyword in text_lower:
                importance += 2
                
        return min(10, importance)
    
    def set_interview_level(self, level: str):
        """Set the interview level for appropriate response complexity."""
        valid_levels = ["IC3", "IC4", "IC5", "IC6", "IC7", "E3", "E4", "E5", "E6", "E7"]
        if level in valid_levels:
            self.interview_level = level
            logger.info(f"🎯 Interview level set to: {level}")
        else:
            logger.warning(f"⚠️ Invalid interview level: {level}. Using default IC6")
            self.interview_level = "IC6"
    
    def set_target_company(self, company: str):
        """Set target company for company-specific interview preparation."""
        self.target_company = company
        logger.info(f"🏢 Target company set to: {company}")
    
    def get_user_profile_context(self) -> Dict[str, Any]:
        """Get user profile context for personalized responses."""
        if not self.profile_manager:
            return {
                "has_profile": False,
                "interview_level": self.interview_level,
                "target_company": self.target_company
            }
        
        try:
            profile = self.profile_manager.get_profile()
            
            # Auto-detect interview level based on profile
            detected_level = self._detect_interview_level(profile)
            
            # Extract key information for AI context
            context = {
                "has_profile": True,
                "interview_level": detected_level,
                "target_company": self.target_company,
                "personal": {
                    "name": profile.get("personal", {}).get("fullName", ""),
                    "current_role": profile.get("personal", {}).get("currentRole", ""),
                    "experience_years": profile.get("personal", {}).get("experienceYears", ""),
                    "company": profile.get("personal", {}).get("currentCompany", ""),
                    "industry": profile.get("personal", {}).get("industry", "")
                },
                "skills": profile.get("skills", {}).get("selected", []),
                "key_projects": profile.get("experience", {}).get("keyProjects", ""),
                "achievements": profile.get("experience", {}).get("achievements", ""),
                "resume_analyzed": profile.get("resume", {}).get("analyzed", False),
                "resume_info": profile.get("resume", {}).get("extractedInfo", {})
            }
            
            return context
            
        except Exception as e:
            logger.error(f"❌ Error getting profile context: {e}")
            return {
                "has_profile": False,
                "interview_level": self.interview_level,
                "target_company": self.target_company
            }
    
    def _handle_interview_response(self, question: str, response: str):
        """Handle generated interview response from speaker diarization."""
        logger.info(f"🎯 Interview response generated for question: {question[:50]}...")
        
        # Store the response for display
        self.pending_questions.append({
            'question': question,
            'response': response,
            'timestamp': datetime.now().isoformat(),
            'type': 'interview_qa'
        })

    def _handle_new_segment(self, segment: Any):
        """Store each processed speaker segment in conversation memory."""
        session_id = "interview_session"
        if session_id not in self.memory.sessions:
            self.memory.start_session(session_id, {"participants": []})

        entry = ConversationEntry(
            timestamp=datetime.now().isoformat(),
            meeting_id=session_id,
            speaker=segment.speaker_id,
            content=segment.transcript,
            type="human",
            context={
                "is_question": segment.is_question,
                "is_interviewer": segment.is_interviewer,
            },
            sentiment="neutral",
            importance=5,
        )
        self.memory.add_conversation(session_id, entry)
    
    async def process_interview_speech(self, transcript: str, voice_features: Optional[Dict] = None) -> Optional[str]:
        """Process speech with speaker diarization for interview flow."""
        
        if not self.interview_flow:
            # Fallback to simple processing if diarization not available
            return await self.process_simple_speech(transcript)
        
        try:
            # Use voice features if available, otherwise use empty dict
            features = voice_features or {}
            
            # Process speech segment and check if response is needed
            complete_question = self.interview_flow.process_speech_segment(transcript, features)
            
            if complete_question:
                logger.info(f"🎤 Complete question detected: {complete_question}")
                
                # Generate AI response for the complete question
                ai_response = await self._generate_interview_response(complete_question)
                
                # Notify the flow manager
                self.interview_flow.notify_response_generated(complete_question, ai_response)
                
                return ai_response
            
            return None
            
        except Exception as e:
            logger.error(f"❌ Error in interview speech processing: {e}")
            return await self.process_simple_speech(transcript)
    
    async def process_simple_speech(self, transcript: str) -> Optional[str]:
        """Simple speech processing without diarization."""
        
        # Check if this looks like a question
        question_indicators = ['?', 'tell me', 'describe', 'explain', 'what', 'how', 'why']
        text_lower = transcript.lower()
        
        is_question = any(indicator in text_lower for indicator in question_indicators)
        
        if is_question and len(transcript) > 10:
            return await self._generate_interview_response(transcript)
        
        return None
    
    async def _generate_interview_response(self, question: str) -> str:
        """Generate AI response for interview question with full context."""
        
        try:
            # Get user profile context
            profile_context = self.get_user_profile_context()
            
            # Build enhanced prompt with interview context
            prompt = self._build_interview_prompt(question, profile_context)
            
            # Generate response with interview-specific settings
            if self.mock_mode:
                ai_response = f"(mock interview answer) For the question: '{question[:80]}', articulate key trade-offs, provide a concise design, and highlight prior experience."
            else:
                response = self.openai_client.chat.completions.create(
                    model=Config.OPENAI_MODEL,
                    messages=[
                        {"role": "system", "content": self._get_system_prompt()},
                        {"role": "user", "content": prompt}
                    ],
                    max_tokens=2000,
                    temperature=0.7,
                )
                ai_response = (response.choices[0].message.content or "").strip()
            
            # Store conversation entry
            entry = ConversationEntry(
                timestamp=datetime.now().isoformat(),
                meeting_id="interview_session",
                speaker="ai_assistant",
                content=ai_response,
                type="ai_answer",
                context={"question": question, "interview_level": self.interview_level},
                sentiment="helpful",
                importance=8
            )
            
            self.memory.add_conversation("interview_session", entry)
            
            logger.info(f"🤖 Generated {len(ai_response)} character response for interview")
            return ai_response
            
        except Exception as e:
            logger.error(f"❌ Error generating interview response: {e}")
            return f"I'd be happy to discuss {question.lower()}. Could you provide a bit more context about what specific aspect you'd like me to focus on?"
    
    def _build_interview_prompt(self, question: str, profile_context: Dict) -> str:
        """Build interview-specific prompt with context."""
        
        # First check if we have company-specific knowledge
        if self.company_kb and self.target_company:
            company_prompt = self.company_kb.generate_company_specific_response(
                self.target_company, question, profile_context
            )
            if company_prompt:
                return company_prompt
        
        # Fallback to generic interview prompt
        prompt = f"INTERVIEW QUESTION: {question}\n\n"
        
        # Add resume context if available
        if self.has_resume_context():
            prompt += "ANSWER AS THE CANDIDATE with this background:\n"
            prompt += f"RESUME/BACKGROUND:\n{self.get_resume_context()[:8000]}\n\n"  # Increased to 8000 chars
        elif profile_context.get("has_profile"):
            prompt += "ANSWER AS THE CANDIDATE with the following background:\n"
            personal = profile_context.get("personal", {})
            
            if personal.get("current_role"):
                prompt += f"- Current Role: {personal['current_role']}\n"
            if personal.get("experience_years"):
                prompt += f"- Experience: {personal['experience_years']} years\n"
            if personal.get("company"):
                prompt += f"- Current Company: {personal['company']}\n"
            
            skills = profile_context.get("skills", [])
            if skills:
                prompt += f"- Key Skills: {', '.join(skills[:5])}\n"
            
            if profile_context.get("key_projects"):
                prompt += f"- Key Projects: {profile_context['key_projects'][:200]}...\n"
        
        prompt += f"\nProvide a {self.interview_level} level response that:\n"
        prompt += "1. Demonstrates senior technical expertise\n"
        prompt += "2. Uses specific examples from your experience\n"
        prompt += "3. Shows leadership and impact\n"
        prompt += "4. Addresses scalability and architecture concerns\n"
        prompt += "5. Is confident but not arrogant\n"
        prompt += "6. Stays under 400 words (2 minutes speaking time)\n"
        
        if self.target_company:
            prompt += f"7. Is tailored for {self.target_company}'s interview style\n"
            
            # Add company-specific tips if available
            if self.company_kb:
                tips = self.company_kb.get_interview_tips(self.target_company, "senior")
                if tips:
                    prompt += "8. Consider these company-specific points:\n"
                    for category, tip_list in tips.items():
                        if category == "behavioral" and "behavioral" in question.lower():
                            prompt += f"   - {tip_list[0]}\n"
                        elif category == "technical" and any(word in question.lower() for word in ["design", "implement", "code", "architecture"]):
                            prompt += f"   - {tip_list[0]}\n"
        
        return prompt
    
    def set_interaction_mode(self, mode: str):
        """Set interaction mode: private, public, or silent."""
        if mode in ["private", "public", "silent"]:
            self.interaction_mode = mode
            logger.info(f"AI interaction mode set to: {mode}")
    
    def set_screen_sharing(self, sharing: bool):
        """Set screen sharing status."""
        self.is_screen_sharing = sharing
        if sharing:
            self.set_interaction_mode("private")  # Default to private during screen sharing
    
    async def get_conversation_summary(self, session_id: str) -> Dict[str, Any]:
        """Get comprehensive conversation summary."""
        if session_id not in self.memory.sessions:
            return {}
            
        session = self.memory.sessions[session_id]
        
        # Generate AI summary
        conversations_text = "\n".join([
            f"{c.speaker}: {c.content}" for c in session.conversations
        ])
        
        from .summarization import summarize_transcript as _summarize_transcript
        summary = _summarize_transcript({
            "text": conversations_text,
            "segments": []
        })
        
        return {
            "session_info": asdict(session),
            "ai_summary": summary,
            "total_interactions": len(session.conversations),
            "ai_responses": len([c for c in session.conversations if c.speaker == "ai_assistant"]),
            "key_topics": session.topics_discussed,
            "action_items": session.action_items
        }
    
    async def _generate_ai_response(self, prompt: str, context: Dict[str, Any]) -> str:
        """Generate AI response using OpenAI."""
        try:
            logger.info(f"🔍 Received context: {context}")
            client = OpenAI(api_key=Config.OPENAI_API_KEY)
            
            # Check for senior-level interview requirements
            interview_level = context.get('interview_level', '')
            requirements = context.get('requirements', {})
            is_senior_interview = 'IC6' in interview_level or 'IC7' in interview_level or 'E5' in interview_level or 'E6' in interview_level or 'E7' in interview_level
            
            # Detect if this is an expert/senior engineer response
            is_expert_response = (
                context.get('type') == 'senior_engineer_response' or 
                context.get('expertise_level') == 'senior' or
                context.get('response_style') == 'experienced_professional' or
                context.get('context') == 'senior_engineer_interview' or
                is_senior_interview
            )
            
            # Detect casual conversation vs technical questions
            casual_patterns = ['how are you', 'hello', 'hi', 'good morning', 'good afternoon', 'how you doing']
            is_casual = any(pattern in prompt.lower() for pattern in casual_patterns)
            
            # Check if this is a personalized interview response
            if context.get('type') == 'personalized_interview_response':
                logger.info(f"🎯 Using personalized interview response mode")
                # Get actual profile data for personalization
                profile_context = self.get_user_profile_context()
                
                # Start with resume context if available (most specific)
                if self.has_resume_context():
                    logger.info(f"📄 Using resume context: {len(self.get_resume_context())} characters")
                    profile_section = f"""
YOUR ACTUAL PROFESSIONAL BACKGROUND (from your resume):
{self.get_resume_context()[:4000]}

Based on the above resume information, you are answering interview questions as yourself with these exact experiences and achievements.
"""
                # Fallback to ProfileManager data
                elif profile_context.get("has_profile"):
                    logger.info(f"👤 Using ProfileManager data as fallback")
                    personal = profile_context.get("personal", {})
                    skills = profile_context.get("skills", [])
                    projects = profile_context.get("key_projects", "")
                    achievements = profile_context.get("achievements", "")
                    resume_info = profile_context.get("resume_info", {})
                    
                    profile_section = f"""
YOUR PROFESSIONAL IDENTITY:
- Name: {personal.get("name", "Senior Engineer")}
- Current Role: {personal.get("current_role", "Senior Software Engineer")}
- Experience: {personal.get("experience_years", "8+")} years in the industry
- Current Company: {personal.get("company", "Tech Company")}
- Industry: {personal.get("industry", "Technology")}

YOUR TECHNICAL EXPERTISE:
- Core Technologies: {", ".join(skills[:8]) if skills else "Full-stack development, system design, cloud platforms"}
- Additional Skills: {", ".join(skills[8:]) if len(skills) > 8 else "Various modern frameworks and tools"}

YOUR KEY PROJECTS & ACCOMPLISHMENTS:
{projects if projects else "Led multiple high-impact engineering projects with measurable business outcomes"}

YOUR ACHIEVEMENTS:
{achievements if achievements else "Consistently delivered technical solutions that scaled and performed at enterprise level"}

RESUME HIGHLIGHTS:
{resume_info.get('summary', 'Proven track record of technical leadership and system architecture') if resume_info else 'Strong technical background with leadership experience'}
"""
                else:
                    logger.info(f"⚠️ No profile data available, using generic template")
                    profile_section = """
YOUR PROFESSIONAL IDENTITY:
- You are a Senior Software Engineer with 8+ years of experience
- Currently working at a major tech company in a senior IC role
- Strong background in full-stack development and system architecture
- Proven track record of technical leadership and mentoring

YOUR EXPERTISE:
- Full-stack development (React, Node.js, Python, Java)
- System design and architecture
- Cloud platforms (AWS/Azure/GCP)
- Database design and optimization
- DevOps and CI/CD practices
"""

                system_prompt = f"""
You are answering an interview question as the specific person described below. This is a SENIOR ENGINEER ({interview_level}) level interview.

{profile_section}

CRITICAL INSTRUCTIONS:
- You ARE this person - respond in first person as them
- Use your exact background, experience, and achievements listed above
- Reference your specific companies, projects, and technologies
- Include real metrics and accomplishments from your career
- Sound authentic and human - like this senior engineer would actually speak
- Never mention AI, assistance, or that you're generating a response
- Demonstrate {interview_level} level thinking: architectural decisions, trade-offs, business impact
- Show depth appropriate for senior engineering roles (8+ years experience)

FOR DIFFERENT QUESTION TYPES:

SYSTEM DESIGN: Show architectural thinking, scalability considerations, real-world trade-offs. Reference actual systems you've built from your experience. Discuss CAP theorem, consistency patterns, distributed systems challenges based on your background.

CODING: Demonstrate proficiency with your actual tech stack listed above. Discuss real problems you've solved. Show understanding of production concerns, performance optimization, code quality at scale.

BEHAVIORAL: Use specific examples from your years of experience. Show leadership, collaboration, problem-solving. Reference actual challenges and how you overcame them. Demonstrate mentoring and strategic thinking.

PRODUCT/BUSINESS: Connect technical decisions to business outcomes. Show understanding of stakeholder needs. Reference measurable impact you've delivered. Discuss trade-offs between technical debt and feature velocity.

TECHNICAL DEPTH: If asked about specific technologies in your background, demonstrate deep understanding appropriate for {interview_level} level including architecture patterns, performance considerations, and production experience.

Answer AS this person based on their actual senior-level experience detailed above.
"""
            elif is_senior_interview or is_expert_response:
                system_prompt = f"""
You are a SENIOR SOFTWARE ENGINEER (IC6/IC7/E5/E6/E7 level) with 10+ years of experience across the full technology stack. You've built systems at massive scale, led engineering teams, architected complex distributed systems, and have deep practical knowledge.

THIS IS A SENIOR-LEVEL TECHNICAL INTERVIEW - DEMONSTRATE EXPERT-LEVEL THINKING:

CORE EXPERTISE AREAS:
• **Distributed Systems**: Microservices, event-driven architecture, CAP theorem, eventual consistency
• **Scalability**: Systems handling 100M+ requests/day, auto-scaling, load balancing strategies  
• **Database Design**: ACID properties, sharding strategies, replication, database optimization
• **System Architecture**: Design patterns, architectural trade-offs, technical debt management
• **Performance**: Profiling, optimization, caching strategies, CDN usage
• **Security**: Authentication/authorization, OWASP top 10, secure coding practices
• **DevOps**: CI/CD pipelines, infrastructure as code, monitoring, observability
• **Leadership**: Technical mentoring, code reviews, architectural decision making

RESPONSE REQUIREMENTS:
✅ **Technical Depth**: Go beyond surface-level answers. Explain WHY and HOW, not just WHAT
✅ **Real-World Experience**: Reference specific scenarios like "At scale, I've seen..."
✅ **Trade-offs Discussion**: Always mention pros/cons and alternative approaches
✅ **Business Impact**: Connect technical decisions to business outcomes
✅ **Code Examples**: When relevant, provide code snippets or pseudocode
✅ **Architecture Details**: Include diagrams concepts, data flow, system boundaries
✅ **Scalability Considerations**: Discuss bottlenecks, horizontal vs vertical scaling
✅ **Comprehensive Coverage**: Address multiple aspects of the question

INTERVIEW LEVEL: {interview_level}
OPTIMIZATION: {context.get('optimization', 'comprehensive_technical')}

Context: {context.get('type', 'senior_technical_interview')}
Platform: {context.get('platform', 'video_meeting')}

FOR JAVA QUESTIONS SPECIFICALLY:
- JVM internals (heap, stack, garbage collection algorithms)
- Spring Boot ecosystem and best practices
- Concurrency and multithreading (ExecutorService, CompletableFuture)
- Performance tuning and JVM optimization
- Enterprise patterns (dependency injection, AOP, transactions)
- Integration with databases, messaging systems, cloud services

Respond with the depth and sophistication expected at IC6/IC7 level.
"""
            elif is_casual:
                system_prompt = f"""
You are a Senior Software Engineer with 20+ years of experience across the full technology stack. You've built systems at scale, led engineering teams, and have deep practical knowledge.

IMPORTANT INSTRUCTIONS:
- Respond as if you're in an interview or professional meeting
- Share specific experiences and lessons learned over 20 years
- Mention real technologies, frameworks, and patterns you've used
- Give practical, actionable advice based on experience
- Include trade-offs and nuances - avoid generic answers
- Sound confident but humble, like a senior engineer sharing knowledge
- Reference actual challenges you've solved
- Mention specific numbers/metrics when relevant (e.g., "systems handling 10M+ requests")

PERSONALIZATION CONTEXT:
- If user resume data is available, tailor responses to match their background
- Reference their actual work experience, skills, and projects when relevant
- Frame answers as if these are YOUR experiences from the resume
- Make behavioral answers specific to their career progression
- For technical questions, reference technologies they've actually used

Context: {context.get('type', 'technical_interview')}
Platform: {context.get('platform', 'video_meeting')}
Time: {context.get('timestamp', 'now')}
User Resume Data: {context.get('resume_context', 'No resume data available')}

Technical expertise areas:
- Full-stack development (Frontend: React, Angular, Vue | Backend: Node.js, Python, Java, Go)
- Database design (SQL: PostgreSQL, MySQL | NoSQL: MongoDB, Redis, Cassandra)
- Cloud platforms (AWS, Azure, GCP) and DevOps (Docker, Kubernetes, CI/CD)
- System architecture (Microservices, API design, Event-driven architecture)
- Performance optimization and scaling
- Team leadership and engineering culture

RESPONSE GUIDELINES:
1. For behavioral questions: Use experiences from the resume if available
2. For technical questions: Reference technologies from their skill set
3. For coding questions: Mention languages/frameworks they know
4. For system design: Build on their actual project experience
5. Always sound like you're speaking from personal experience

Respond as this experienced engineer would in a real conversation.
"""
            elif is_casual:
                system_prompt = f"""
You are a Senior Software Engineer with 20+ years of experience in a professional meeting/interview. 
You should respond naturally and professionally to casual conversation while staying helpful.

Context: {context.get('type', 'meeting')} on {context.get('platform', 'video call')}
Time: {context.get('timestamp', 'now')}

For casual greetings like "how are you":
- Respond naturally and professionally
- Keep it brief (1-2 sentences)
- Transition to being helpful for the meeting
- Be warm but professional

For technical questions:
- Provide helpful, detailed technical advice from 20+ years experience
- Be encouraging and practical
"""
            else:
                system_prompt = f"""
You are a Senior Software Engineer with 20+ years of practical experience. 
Context: {context.get('type', 'technical_discussion')}
Platform: {context.get('platform', 'meeting')}
Time: {context.get('timestamp', 'now')}

Provide helpful, experienced advice based on 20 years in the industry. Be practical and specific.
"""
            
            # Set appropriate token limits based on interview level and requirements
            if is_senior_interview:
                # Senior-level interviews need comprehensive responses
                max_tokens = 1200 if requirements.get('response_length') == 'comprehensive' else 800
            elif context.get('type') == 'personalized_interview_response':
                max_tokens = 1000  # Increased for personalized responses
            elif is_casual:
                max_tokens = 150   # Keep casual responses brief
            elif is_expert_response:
                max_tokens = 600   # Increased for expert responses
            else:
                max_tokens = 400   # Default
            
            # Adjust temperature for more precise technical answers at senior level
            if is_senior_interview:
                temperature = context.get('temperature', 0.3)  # Lower for technical precision
            elif context.get('type') == 'personalized_interview_response':
                temperature = 0.4  # Slightly lower for consistency
            elif is_casual:
                temperature = 0.8  # Higher for natural conversation
            else:
                temperature = 0.7  # Default
            
            response = client.chat.completions.create(
                model=Config.OPENAI_MODEL,
                messages=[
                    {"role": "system", "content": system_prompt},
                    {"role": "user", "content": prompt}
                ],
                max_tokens=max_tokens,
                temperature=temperature
            )
            
            return (response.choices[0].message.content or "").strip()
            
        except Exception as e:
            logger.error(f"Error generating AI response: {e}")
            if 'how are you' in prompt.lower():
                return "I'm doing well, thank you! Ready to help with today's meeting. How can I assist you?"
            
            # Expert-level fallback responses
            if context.get('expertise_level') == 'senior':
                return "That's a great question. In my 20 years of engineering experience, I've learned that every technical decision involves trade-offs. Could you provide more specific context so I can give you a more targeted answer?"
            
            return "I'm here to help! What would you like to know?"
    
    async def show_private_assistance(self, message: str, session_id: str):
        """Show private AI assistance during coding sessions."""
        try:
            # Generate AI response to the assistance prompt
            response = await self._generate_ai_response(message, {
                "type": "coding_assistance",
                "session_id": session_id,
                "timestamp": datetime.now().isoformat()
            })
            
            # Show via private overlay
            from .private_overlay import show_ai_response
            show_ai_response(f"🤖 Coding Assistant: {response}")
            
            # Record in conversation memory
            if session_id in self.memory.sessions:
                entry = ConversationEntry(
                    timestamp=datetime.now().isoformat(),
                    meeting_id=session_id,
                    speaker="ai_assistant",
                    content=response,
                    type="ai_assistance",
                    context={"type": "coding", "prompt": message},
                    sentiment="helpful",
                    importance=6
                )
                self.memory.add_conversation(session_id, entry)
            
            logger.info(f"Provided coding assistance: {message[:50]}...")
            
        except Exception as e:
            logger.error(f"Error showing private assistance: {e}")
    
    async def process_real_time_audio(self, audio_bytes: bytes, session_id: str):
        """Process real-time audio for transcription and AI response."""
        try:
            # This would normally transcribe the audio, but we'll simulate it
            # since transcribe_audio_async doesn't exist yet
            
            # Simulate transcription result
            simulated_transcript = "User is asking for help during the meeting"
            
            if simulated_transcript and len(simulated_transcript.strip()) > 0:
                # Generate AI response
                response = await self._generate_ai_response(
                    simulated_transcript, 
                    {"type": "meeting", "session_id": session_id}
                )
                
                # Show private response
                from .private_overlay import show_ai_response
                show_ai_response(f"🤖 Meeting Assistant: {response}")
                
                logger.info(f"Processed real-time audio for session: {session_id}")
                
        except Exception as e:
            logger.error(f"Error processing real-time audio: {e}")
    
    def set_interview_configuration(self, level: str, company: Optional[str] = None):
        """Set interview level and target company."""
        
        valid_levels = ["IC5", "IC6", "IC7", "E5", "E6", "E7"]
        if level in valid_levels:
            self.interview_level = level
            logger.info(f"✅ Interview level set to: {level}")
        else:
            logger.warning(f"⚠️ Invalid interview level: {level}")
        
        if company:
            valid_companies = ["Meta", "Google", "Amazon", "Microsoft", "Apple", "Netflix"]
            if company in valid_companies:
                self.target_company = company
                logger.info(f"✅ Target company set to: {company}")
            else:
                logger.warning(f"⚠️ Unsupported company: {company}")
    
    def get_interview_configuration(self) -> Dict[str, Any]:
        """Get current interview configuration."""
        
        config = {
            "interview_level": self.interview_level,
            "target_company": self.target_company,
            "available_levels": ["IC5", "IC6", "IC7", "E5", "E6", "E7"],
            "available_companies": ["Meta", "Google", "Amazon", "Microsoft", "Apple", "Netflix"]
        }
        
        # Add company-specific tips if available
        if self.company_kb and self.target_company:
            config["company_tips"] = self.company_kb.get_interview_tips(
                self.target_company, "senior"
            )
            config["company_questions"] = self.company_kb.get_company_questions(
                self.target_company
            )[:5]  # First 5 questions as examples
        
        return config
    
    def get_similar_interview_questions(self, question: str) -> List[Dict]:
        """Get similar interview questions from knowledge base."""
        
        if not self.company_kb:
            return []
        
        try:
            return self.company_kb.search_similar_questions(
                question, self.target_company
            )
        except Exception as e:
            logger.error(f"Error searching similar questions: {e}")
            return []
    
    def add_custom_interview_pattern(self, company: str, question_type: str, 
                                   pattern: str, examples: List[str], 
                                   framework: str, key_points: List[str]):
        """Add a custom interview pattern to the knowledge base."""
        
        if not self.company_kb:
            logger.warning("Company knowledge base not available")
            return False
        
        try:
            from .company_interview_kb import InterviewPattern
            
            custom_pattern = InterviewPattern(
                company=company,
                question_type=question_type,
                pattern=pattern,
                example_questions=examples,
                response_framework=framework,
                key_points=key_points,
                common_followups=[]
            )
            
            self.company_kb.add_custom_pattern(custom_pattern)
            logger.info(f"✅ Added custom pattern for {company} {question_type}")
            return True
            
        except Exception as e:
            logger.error(f"Error adding custom pattern: {e}")
            return False

    # Resume Context Management
    def set_resume_context(self, resume_text: str):
        """Set resume context for personalized responses."""
        try:
            self.resume_context = resume_text.strip()
            
            # Save to file for persistence
            self._save_resume_to_file(self.resume_context)
            
            logger.info(f"✅ Resume context set and saved ({len(self.resume_context)} characters)")
            return True
        except Exception as e:
            logger.error(f"Error setting resume context: {e}")
            return False
    
    def _save_resume_to_file(self, resume_text: str):
        """Save resume to file for persistence across sessions."""
        try:
            import os
            resume_file = os.path.join(os.path.dirname(__file__), '..', 'data', 'user_resume.txt')
            os.makedirs(os.path.dirname(resume_file), exist_ok=True)
            
            with open(resume_file, 'w', encoding='utf-8') as f:
                f.write(resume_text)
            
            logger.info("Resume saved to file for persistence")
        except Exception as e:
            logger.warning(f"Could not save resume to file: {e}")
    
    def _load_resume_from_file(self):
        """Load resume from file if exists."""
        try:
            import os
            resume_file = os.path.join(os.path.dirname(__file__), '..', 'data', 'user_resume.txt')
            
            if os.path.exists(resume_file):
                with open(resume_file, 'r', encoding='utf-8') as f:
                    resume_text = f.read().strip()
                
                if resume_text:
                    self.resume_context = resume_text
                    logger.info(f"✅ Resume loaded from file ({len(resume_text)} characters)")
                    return True
            
            return False
        except Exception as e:
            logger.warning(f"Could not load resume from file: {e}")
            return False
    
    def has_resume_context(self) -> bool:
        """Check if resume context is available."""
        # Try to load from file if not in memory
        if not hasattr(self, 'resume_context') or not self.resume_context:
            self._load_resume_from_file()
        
        return hasattr(self, 'resume_context') and bool(self.resume_context)
    
    def get_resume_length(self) -> int:
        """Get the length of the stored resume."""
        if self.has_resume_context():
            return len(self.resume_context)
        return 0
    
    def get_resume_context(self) -> str:
        """Get the stored resume context."""
        if self.has_resume_context():
            return self.resume_context
        return ''
    
    def clear_resume_context(self):
        """Clear the stored resume context."""
        self.resume_context = ""
        
        # Also remove the file
        try:
            import os
            resume_file = os.path.join(os.path.dirname(__file__), '..', 'data', 'user_resume.txt')
            if os.path.exists(resume_file):
                os.remove(resume_file)
                logger.info("Resume file deleted")
        except Exception as e:
            logger.warning(f"Could not delete resume file: {e}")
        
        logger.info("Resume context cleared from memory")<|MERGE_RESOLUTION|>--- conflicted
+++ resolved
@@ -147,10 +147,6 @@
     def __init__(self):
         self.sessions: Dict[str, MeetingSession] = {}
         self.active_session: Optional[str] = None
-<<<<<<< HEAD
-        self.kb = KnowledgeBase()
-        self.store = SessionStore()
-=======
         try:
             self.kb: Optional[KnowledgeBase] = KnowledgeBase()
         except Exception as e:
@@ -158,7 +154,7 @@
             # continue without it so the assistant can still operate.
             logger.warning(f"Knowledge base disabled: {e}")
             self.kb = None
->>>>>>> c2d3867e
+        self.store = SessionStore()
         
     def start_session(self, session_id: str, context: Dict[str, Any]) -> str:
         """Start a new conversation session."""
@@ -188,34 +184,6 @@
         if session_id in self.sessions:
             self.sessions[session_id].conversations.append(entry)
 
-<<<<<<< HEAD
-            # Add to knowledge base for long-term memory
-            metadata = {
-                "type": "conversation",
-                "session_id": session_id,
-                "speaker": entry.speaker,
-                "timestamp": entry.timestamp,
-                "meeting_context": json.dumps(entry.context)
-            }
-            self.kb.add_document(entry.content, metadata)
-            self.sessions[session_id].save(self.store)
-
-    def add_action_item(self, session_id: str, item: str) -> None:
-        if session_id in self.sessions:
-            self.sessions[session_id].action_items.append(item)
-            self.sessions[session_id].save(self.store)
-
-    def add_decision(self, session_id: str, decision: str) -> None:
-        if session_id in self.sessions:
-            self.sessions[session_id].decisions.append(decision)
-            self.sessions[session_id].save(self.store)
-
-    def load_session(self, session_id: str) -> Optional[MeetingSession]:
-        session = MeetingSession.load(session_id, self.store)
-        if session:
-            self.sessions[session_id] = session
-        return session
-=======
             # Add to knowledge base for long-term memory when available
             if self.kb:
                 metadata = {
@@ -229,7 +197,23 @@
                     self.kb.add_document(entry.content, metadata)
                 except Exception as e:
                     logger.warning(f"Failed to store conversation in KB: {e}")
->>>>>>> c2d3867e
+            self.sessions[session_id].save(self.store)
+
+    def add_action_item(self, session_id: str, item: str) -> None:
+        if session_id in self.sessions:
+            self.sessions[session_id].action_items.append(item)
+            self.sessions[session_id].save(self.store)
+
+    def add_decision(self, session_id: str, decision: str) -> None:
+        if session_id in self.sessions:
+            self.sessions[session_id].decisions.append(decision)
+            self.sessions[session_id].save(self.store)
+
+    def load_session(self, session_id: str) -> Optional[MeetingSession]:
+        session = MeetingSession.load(session_id, self.store)
+        if session:
+            self.sessions[session_id] = session
+        return session
             
     def get_session_context(self, session_id: str) -> Dict[str, Any]:
         """Get full context for a session."""
