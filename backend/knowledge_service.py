from __future__ import annotations

import atexit
import json
import logging
import os
import queue
import time
import uuid
from datetime import datetime
from typing import Any, Dict, List, Optional

import requests
from fastapi import BackgroundTasks, Depends, FastAPI, HTTPException, Query
from fastapi.responses import JSONResponse, StreamingResponse
from pydantic import BaseModel, Field
from sqlalchemy.orm import Session

from backend.db.base import get_session
from backend.db.utils import ensure_schema
from backend.db import models
from backend.answer_coach import (
    AnswerGenerationService,
    AnswerJob,
    AnswerJobQueue,
    AnswerStreamBroker,
    RetrievalAdapters,
<<<<<<< HEAD
    SegmentCache,
=======
>>>>>>> 4aba3750
    serialize_confidence,
)
from backend.meeting_pipeline import ActionItemDocument, enqueue_meeting_processing
from backend.meeting_repository import (
    ensure_meeting,
    get_meeting_by_session,
    list_action_items,
    list_session_answers,
    add_transcript_segment,
    search_meetings,
)
from backend.vector_store import MeetingVectorStore

log = logging.getLogger(__name__)
app = FastAPI(title="Mentor Knowledge Service", version="1.0")


def _get_env_int(name: str, default: int) -> int:
    try:
        return int(os.getenv(name, str(default)))
    except (TypeError, ValueError):
        return default


def _get_env_float(name: str, default: float) -> float:
    try:
        return float(os.getenv(name, str(default)))
    except (TypeError, ValueError):
        return default


LLM_MAX_TOKENS = _get_env_int("OPENAI_MAX_TOKENS", 600)
STREAM_PING_SECONDS = _get_env_float("SESSION_STREAM_PING_SECONDS", 15.0)


class SummaryResponse(BaseModel):
    bullets: List[str]
    decisions: List[str]
    risks: List[str]
    created_at: Optional[datetime]
    actions: List[ActionItemDocument]


class ActionsResponse(BaseModel):
    items: List[ActionItemDocument]


class CaptionPayload(BaseModel):
    text: str
    speaker: Optional[str] = None
    ts_start_ms: Optional[int] = None
    ts_end_ms: Optional[int] = None


class AnswerDocument(BaseModel):
    id: uuid.UUID
    answer: str
    citations: List[Dict[str, Any]]
    confidence: float
    token_count: int
    latency_ms: int
    created_at: datetime


class AnswersResponse(BaseModel):
    items: List[AnswerDocument]


class GenerateAnswerRequest(BaseModel):
    session_id: uuid.UUID
    window_seconds: int = Field(180, ge=0, le=900)
    topk_jira: int = Field(5, ge=0, le=20)
    topk_code: int = Field(5, ge=0, le=20)
    topk_prs: int = Field(5, ge=0, le=20)


class GenerateAnswerResponse(BaseModel):
    id: uuid.UUID
    session_id: uuid.UUID
    answer: str
    citations: List[Dict[str, Any]]
    confidence: float
    token_count: int
    latency_ms: int
    created_at: datetime


class MeetingSearchResult(BaseModel):
    meeting_id: uuid.UUID
    session_id: uuid.UUID
    title: Optional[str]
    started_at: Optional[datetime]
    snippet: Optional[str]
    score: Optional[float]


class MeetingSearchResponse(BaseModel):
    results: List[MeetingSearchResult]


def _get_db():
    db = get_session()
    try:
        yield db
    finally:
        db.close()


ensure_schema()
_vector_store = MeetingVectorStore()


def _api_base() -> Optional[str]:
    base = os.getenv("INTERNAL_API_BASE_URL")
    if base and base.endswith("/"):
        base = base[:-1]
    return base


def _get_api_timeout() -> float:
    """Read the shared timeout for internal API calls."""

    try:
        return float(os.getenv("INTERNAL_API_TIMEOUT_SECONDS", "10"))
    except Exception:
        return 10.0


def _default_search(path: str, query: str, top_k: int) -> List[Dict[str, Any]]:
    base = _api_base()
    if not base or top_k <= 0:
        return []
    url = f"{base}{path}"
    try:
        response = requests.get(
            url,
            params={"q": query, "top_k": top_k},
            timeout=_get_api_timeout(),
        )
        response.raise_for_status()
        payload = response.json()
    except (requests.RequestException, json.JSONDecodeError) as exc:  # pragma: no cover - network errors not asserted in tests
<<<<<<< HEAD
        log.warning("context lookup failed for path %s: %s", path, exc)
=======
        log.warning("context lookup failed for %s: %s", url, exc)
>>>>>>> 4aba3750
        return []

    results = payload.get("results") or payload.get("issues") or []
    if isinstance(results, dict):
        results = results.get("issues", [])
    if not isinstance(results, list):
        return []
    return results[:top_k]


def _jira_search(query: str, top_k: int) -> List[Dict[str, Any]]:
    return _default_search("/api/jira/search", query, top_k)


def _github_code_search(query: str, top_k: int) -> List[Dict[str, Any]]:
    return _default_search("/api/github/search/code", query, top_k)


def _github_issue_search(query: str, top_k: int) -> List[Dict[str, Any]]:
    return _default_search("/api/github/search/issues", query, top_k)


def _llm_client(*, prompt: str, schema: Dict[str, Any]) -> Dict[str, Any]:
    """Call a JSON-constrained chat completion endpoint."""

    api_key = os.getenv("OPENAI_API_KEY")
    if not api_key:
        raise RuntimeError("OPENAI_API_KEY not set for llm client")

    api_base = os.getenv("OPENAI_API_BASE_URL", "https://api.openai.com/v1")
    model = os.getenv("OPENAI_API_MODEL", "gpt-4o-mini")

    url = f"{api_base}/chat/completions"
    headers = {
        "Authorization": f"Bearer {api_key}",
        "Content-Type": "application/json",
    }

    payload = {
        "model": model,
        "messages": [
            {"role": "system", "content": "You are a concise meeting assistant that must respond in JSON."},
            {"role": "user", "content": prompt},
        ],
        "temperature": 0.2,
        "max_tokens": LLM_MAX_TOKENS,
        "response_format": {
            "type": "json_schema",
            "json_schema": {
                "name": "GroundedAnswer",
                "schema": schema,
            },
        },
    }

    try:
        response = requests.post(url, headers=headers, json=payload, timeout=30)
        response.raise_for_status()
    except requests.HTTPError as exc:  # pragma: no cover - HTTP error surface
        raise RuntimeError(f"LLM API error: {exc}") from exc
    except requests.RequestException as exc:  # pragma: no cover - network/HTTP error surface
        raise RuntimeError(f"LLM API request error: {exc}") from exc

    data = response.json()
    choices = data.get("choices") or []
    if not choices:
        raise RuntimeError("LLM API returned no choices")

    message = choices[0].get("message") or {}
    content = message.get("content")
    if not content:
        raise RuntimeError("LLM API returned empty content")

    try:
        parsed = json.loads(content)
    except json.JSONDecodeError as exc:
        raise RuntimeError("LLM API returned invalid JSON") from exc

    if not isinstance(parsed, dict):
        raise RuntimeError("LLM API returned non-object JSON")

    return parsed


_stream_broker = AnswerStreamBroker()
<<<<<<< HEAD
_segment_cache = SegmentCache.from_env()
=======
>>>>>>> 4aba3750


def _service_factory() -> AnswerGenerationService:
    adapters = RetrievalAdapters(
        jira_search=_jira_search,
        code_search=_github_code_search,
        issue_search=_github_issue_search,
    )
    return AnswerGenerationService(
        adapters=adapters,
        llm_client=_llm_client,
        stream_broker=_stream_broker,
<<<<<<< HEAD
        segment_cache=_segment_cache,
=======
>>>>>>> 4aba3750
    )


_job_queue = AnswerJobQueue(_service_factory, get_session)
_job_queue.start()
atexit.register(_job_queue.close)


@app.get("/api/health")
def health() -> dict:
    return {"status": "ok", "service": "knowledge", "time": datetime.utcnow().isoformat()}


@app.post("/api/meetings/{session_id}/finalize", status_code=202)
def finalize_meeting(session_id: uuid.UUID, db: Session = Depends(_get_db)) -> JSONResponse:
    meeting = get_meeting_by_session(db, session_id)
    if meeting is None:
        ensure_meeting(
            db,
            session_id=session_id,
            provider="realtime",
            started_at=datetime.utcnow(),
        )
        db.commit()
    enqueue_meeting_processing(str(session_id))
    return JSONResponse({"status": "queued"}, status_code=202)


@app.post("/api/sessions/{session_id}/captions", status_code=202)
def ingest_caption(
    session_id: uuid.UUID,
    payload: CaptionPayload,
    background_tasks: BackgroundTasks,
    db: Session = Depends(_get_db),
) -> JSONResponse:
    text = (payload.text or "").strip()
    if not text:
        raise HTTPException(status_code=400, detail="empty_caption")

    now_ms = int(time.time() * 1000)
    ts_start = payload.ts_start_ms if payload.ts_start_ms is not None else now_ms
<<<<<<< HEAD
    if payload.ts_end_ms is not None:
        ts_end = payload.ts_end_ms
    else:
        ts_end = ts_start
=======
    ts_end = payload.ts_end_ms if payload.ts_end_ms is not None else ts_start
>>>>>>> 4aba3750

    segment = add_transcript_segment(
        db,
        session_id=session_id,
        text=text,
        speaker=payload.speaker,
        ts_start_ms=ts_start,
        ts_end_ms=ts_end,
    )
    db.commit()

    job = AnswerJob(
        session_id=session_id,
        segment_id=segment.id,
        text=text,
        ts_ms=ts_end,
    )
    _job_queue.enqueue(job)

    return JSONResponse({"status": "queued", "segment_id": str(segment.id)}, status_code=202)


@app.get("/api/meetings/{session_id}/summary", response_model=SummaryResponse)
def get_meeting_summary(session_id: uuid.UUID, db: Session = Depends(_get_db)) -> SummaryResponse:
    meeting = get_meeting_by_session(db, session_id)
    if meeting is None:
        raise HTTPException(status_code=404, detail="meeting_not_found")

    summary = db.get(models.MeetingSummary, meeting.id)
    if summary is None:
        raise HTTPException(status_code=404, detail="summary_not_ready")

    actions = list_action_items(db, meeting.id)
    action_docs = [
        ActionItemDocument(
            title=item.title,
            assignee=item.assignee,
            due_hint=item.due_hint,
            confidence=float(item.confidence) if item.confidence is not None else 0.0,
            source_segment=item.source_segment,
        )
        for item in actions
    ]

    return SummaryResponse(
        bullets=summary.bullets or [],
        decisions=summary.decisions or [],
        risks=summary.risks or [],
        created_at=summary.created_at,
        actions=action_docs,
    )


@app.get("/api/meetings/{session_id}/actions", response_model=ActionsResponse)
def get_meeting_actions(session_id: uuid.UUID, db: Session = Depends(_get_db)) -> ActionsResponse:
    meeting = get_meeting_by_session(db, session_id)
    if meeting is None:
        raise HTTPException(status_code=404, detail="meeting_not_found")

    actions = list_action_items(db, meeting.id)
    return ActionsResponse(
        items=[
            ActionItemDocument(
                title=item.title,
                assignee=item.assignee,
                due_hint=item.due_hint,
                confidence=float(item.confidence) if item.confidence is not None else 0.0,
                source_segment=item.source_segment,
            )
            for item in actions
        ]
    )


@app.get("/api/meetings/search", response_model=MeetingSearchResponse)
def search_meetings_endpoint(
    q: str = Query(""),
    since: Optional[datetime] = Query(None),
    people: Optional[str] = Query(None),
    db: Session = Depends(_get_db),
) -> MeetingSearchResponse:
    people_filter = [p.strip() for p in (people.split(",") if people else []) if p.strip()]

    meetings = search_meetings(db, since=since, people=people_filter)
    query_text = q or ""
    vector_results = {
        result.meeting_id: result for result in _vector_store.search(query_text, limit=10)
    }

    results: List[MeetingSearchResult] = []
    for meeting in meetings:
        snippet = None
        score = None
        if vector_results:
            vector = vector_results.get(str(meeting.id))
            if vector:
                snippet = vector.document
                score = vector.score
        results.append(
            MeetingSearchResult(
                meeting_id=meeting.id,
                session_id=meeting.session_id,
                title=meeting.title,
                started_at=meeting.started_at,
                snippet=snippet,
                score=score,
            )
        )
    return MeetingSearchResponse(results=results)


@app.get("/api/sessions/{session_id}/answers", response_model=AnswersResponse)
def list_session_answers_endpoint(
    session_id: uuid.UUID,
    limit: int = Query(20, ge=1, le=100),
    db: Session = Depends(_get_db),
) -> AnswersResponse:
    records = list_session_answers(db, session_id, limit=limit)
    items = [
        AnswerDocument(
            id=record.id,
            answer=record.answer,
            citations=record.citations or [],
            confidence=serialize_confidence(record.confidence),
            token_count=record.token_count or 0,
            latency_ms=record.latency_ms or 0,
            created_at=record.created_at or datetime.utcnow(),
        )
        for record in records
    ]
    return AnswersResponse(items=items)


@app.get("/api/sessions/{session_id}/stream")
def stream_session_events(session_id: uuid.UUID):
    client_queue: "queue.Queue[Dict[str, Any]]" = _stream_broker.register(session_id)
    ping_interval = max(0.1, STREAM_PING_SECONDS)

    def event_stream() -> Any:
        try:
            while True:
                try:
                    message = client_queue.get(timeout=ping_interval)
                except queue.Empty:
                    yield "event: ping\ndata: {}\n\n"
                    continue

                event = message.get("event", "message")
                data = message.get("data", {})
                yield f"event: {event}\ndata: {json.dumps(data)}\n\n"
        finally:
            _stream_broker.unregister(session_id, client_queue)

    return StreamingResponse(event_stream(), media_type="text/event-stream")


@app.post("/api/answers/generate", response_model=GenerateAnswerResponse)
def generate_answer_endpoint(
    payload: GenerateAnswerRequest,
    db: Session = Depends(_get_db),
) -> GenerateAnswerResponse:
    service = _service_factory()
    result = service.generate_direct_answer(
        db,
        session_id=payload.session_id,
        window_seconds=payload.window_seconds,
        topk_jira=payload.topk_jira,
        topk_code=payload.topk_code,
        topk_prs=payload.topk_prs,
    )
    return GenerateAnswerResponse(**result)<|MERGE_RESOLUTION|>--- conflicted
+++ resolved
@@ -25,10 +25,6 @@
     AnswerJobQueue,
     AnswerStreamBroker,
     RetrievalAdapters,
-<<<<<<< HEAD
-    SegmentCache,
-=======
->>>>>>> 4aba3750
     serialize_confidence,
 )
 from backend.meeting_pipeline import ActionItemDocument, enqueue_meeting_processing
@@ -171,11 +167,7 @@
         response.raise_for_status()
         payload = response.json()
     except (requests.RequestException, json.JSONDecodeError) as exc:  # pragma: no cover - network errors not asserted in tests
-<<<<<<< HEAD
-        log.warning("context lookup failed for path %s: %s", path, exc)
-=======
         log.warning("context lookup failed for %s: %s", url, exc)
->>>>>>> 4aba3750
         return []
 
     results = payload.get("results") or payload.get("issues") or []
@@ -261,10 +253,6 @@
 
 
 _stream_broker = AnswerStreamBroker()
-<<<<<<< HEAD
-_segment_cache = SegmentCache.from_env()
-=======
->>>>>>> 4aba3750
 
 
 def _service_factory() -> AnswerGenerationService:
@@ -277,10 +265,6 @@
         adapters=adapters,
         llm_client=_llm_client,
         stream_broker=_stream_broker,
-<<<<<<< HEAD
-        segment_cache=_segment_cache,
-=======
->>>>>>> 4aba3750
     )
 
 
@@ -322,14 +306,7 @@
 
     now_ms = int(time.time() * 1000)
     ts_start = payload.ts_start_ms if payload.ts_start_ms is not None else now_ms
-<<<<<<< HEAD
-    if payload.ts_end_ms is not None:
-        ts_end = payload.ts_end_ms
-    else:
-        ts_end = ts_start
-=======
     ts_end = payload.ts_end_ms if payload.ts_end_ms is not None else ts_start
->>>>>>> 4aba3750
 
     segment = add_transcript_segment(
         db,
